--- conflicted
+++ resolved
@@ -16,17 +16,9 @@
 openssl = []
 
 [dependencies]
-<<<<<<< HEAD
-russh = "0.46.0"
-russh-keys = "0.46.0"
-russh-sftp = "2.0.6"
-thiserror = "2.0"
-async-trait = "0.1"
-=======
 russh = "0.51.1"
 russh-sftp = "2.0.8"
 thiserror = "2.0"
->>>>>>> 3182d9b2
 tokio = { version = "1", features = ["fs"] }
 dotenv = "0.15.0"
 
