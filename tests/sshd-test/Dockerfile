--- conflicted
+++ resolved
@@ -6,11 +6,7 @@
 ENV TZ=Europe/Warsaw
 
 RUN apt-get update && \
-<<<<<<< HEAD
-    apt-get install -y openssh-server openssh-sftp-server && \
-=======
     apt-get install -y openssh-server='1:9.6p1-3ubuntu13.8' openssh-sftp-server='1:9.6p1-3ubuntu13.8' && \
->>>>>>> 3182d9b2
     apt-get clean && \
     rm -rf /var/lib/apt/lists/*
 
